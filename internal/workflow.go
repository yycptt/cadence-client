// Copyright (c) 2017 Uber Technologies, Inc.
//
// Permission is hereby granted, free of charge, to any person obtaining a copy
// of this software and associated documentation files (the "Software"), to deal
// in the Software without restriction, including without limitation the rights
// to use, copy, modify, merge, publish, distribute, sublicense, and/or sell
// copies of the Software, and to permit persons to whom the Software is
// furnished to do so, subject to the following conditions:
//
// The above copyright notice and this permission notice shall be included in
// all copies or substantial portions of the Software.
//
// THE SOFTWARE IS PROVIDED "AS IS", WITHOUT WARRANTY OF ANY KIND, EXPRESS OR
// IMPLIED, INCLUDING BUT NOT LIMITED TO THE WARRANTIES OF MERCHANTABILITY,
// FITNESS FOR A PARTICULAR PURPOSE AND NONINFRINGEMENT. IN NO EVENT SHALL THE
// AUTHORS OR COPYRIGHT HOLDERS BE LIABLE FOR ANY CLAIM, DAMAGES OR OTHER
// LIABILITY, WHETHER IN AN ACTION OF CONTRACT, TORT OR OTHERWISE, ARISING FROM,
// OUT OF OR IN CONNECTION WITH THE SOFTWARE OR THE USE OR OTHER DEALINGS IN
// THE SOFTWARE.

package internal

import (
	"errors"
	"fmt"
	"strings"
	"time"

	"github.com/uber-go/tally"
	"go.uber.org/cadence/encoded"
	"go.uber.org/cadence/internal/common"
	"go.uber.org/zap"
)

var (
	errDomainNotSet                  = errors.New("domain is not set")
	errWorkflowIDNotSet              = errors.New("workflowId is not set")
	errLocalActivityParamsBadRequest = errors.New("missing local activity parameters through context, check LocalActivityOptions")
	errActivityParamsBadRequest      = errors.New("missing activity parameters through context, check ActivityOptions")
	errWorkflowOptionBadRequest      = errors.New("missing workflow options through context, check WorkflowOptions")
)

type (

	// Channel must be used instead of native go channel by workflow code.
	// Use workflow.NewChannel(ctx) method to create Channel instance.
	Channel interface {
		// Receive blocks until it receives a value, and then assigns the received value to the provided pointer.
		// Returns false when Channel is closed.
		// Parameter valuePtr is a pointer to the expected data structure to be received. For example:
		//  var v string
		//  c.Receive(ctx, &v)
		Receive(ctx Context, valuePtr interface{}) (more bool)

		// ReceiveAsync try to receive from Channel without blocking. If there is data available from the Channel, it
		// assign the data to valuePtr and returns true. Otherwise, it returns false immediately.
		ReceiveAsync(valuePtr interface{}) (ok bool)

		// ReceiveAsyncWithMoreFlag is same as ReceiveAsync with extra return value more to indicate if there could be
		// more value from the Channel. The more is false when Channel is closed.
		ReceiveAsyncWithMoreFlag(valuePtr interface{}) (ok bool, more bool)

		// Send blocks until the data is sent.
		Send(ctx Context, v interface{})

		// SendAsync try to send without blocking. It returns true if the data was sent, otherwise it returns false.
		SendAsync(v interface{}) (ok bool)

		// Close close the Channel, and prohibit subsequent sends.
		Close()
	}

	// Selector must be used instead of native go select by workflow code.
	// Use workflow.NewSelector(ctx) method to create a Selector instance.
	Selector interface {
		AddReceive(c Channel, f func(c Channel, more bool)) Selector
		AddSend(c Channel, v interface{}, f func()) Selector
		AddFuture(future Future, f func(f Future)) Selector
		AddDefault(f func())
		Select(ctx Context)
	}

	// Future represents the result of an asynchronous computation.
	Future interface {
		// Get blocks until the future is ready. When ready it either returns non nil error or assigns result value to
		// the provided pointer.
		// Example:
		//  var v string
		//  if err := f.Get(ctx, &v); err != nil {
		//      return err
		//  }
		Get(ctx Context, valuePtr interface{}) error

		// When true Get is guaranteed to not block
		IsReady() bool
	}

	// Settable is used to set value or error on a future.
	// See more: workflow.NewFuture(ctx).
	Settable interface {
		Set(value interface{}, err error)
		SetValue(value interface{})
		SetError(err error)
		Chain(future Future) // Value (or error) of the future become the same of the chained one.
	}

	// ChildWorkflowFuture represents the result of a child workflow execution
	ChildWorkflowFuture interface {
		Future
		// GetChildWorkflowExecution returns a future that will be ready when child workflow execution started. You can
		// get the WorkflowExecution of the child workflow from the future. Then you can use Workflow ID and RunID of
		// child workflow to cancel or send signal to child workflow.
		//  childWorkflowFuture := workflow.ExecuteChildWorkflow(ctx, child, ...)
		//  var childWE WorkflowExecution
		//  if err := childWorkflowFuture.GetChildWorkflowExecution().Get(&childWE); err == nil {
		//      // child workflow started, you can use childWE to get the WorkflowID and RunID of child workflow
		//  }
		GetChildWorkflowExecution() Future

		// SignalWorkflowByID sends a signal to the child workflow. This call will block until child workflow is started.
		SignalChildWorkflow(ctx Context, signalName string, data interface{}) Future
	}

	// WorkflowType identifies a workflow type.
	WorkflowType struct {
		Name string
	}

	// WorkflowExecution Details.
	WorkflowExecution struct {
		ID    string
		RunID string
	}

	// EncodedValue is type alias used to encapsulate/extract encoded result from workflow/activity.
	EncodedValue struct {
		value         []byte
		dataConverter encoded.DataConverter
	}
	// Version represents a change version. See GetVersion call.
	Version int

	// ChildWorkflowOptions stores all child workflow specific parameters that will be stored inside of a Context.
	// The current timeout resolution implementation is in seconds and uses math.Ceil(d.Seconds()) as the duration. But is
	// subjected to change in the future.
	ChildWorkflowOptions struct {
		// Domain of the child workflow.
		// Optional: the current workflow (parent)'s domain will be used if this is not provided.
		Domain string

		// WorkflowID of the child workflow to be scheduled.
		// Optional: an auto generated workflowID will be used if this is not provided.
		WorkflowID string

		// TaskList that the child workflow needs to be scheduled on.
		// Optional: the parent workflow task list will be used if this is not provided.
		TaskList string

		// ExecutionStartToCloseTimeout - The end to end timeout for the child workflow execution.
		// Mandatory: no default
		ExecutionStartToCloseTimeout time.Duration

		// TaskStartToCloseTimeout - The decision task timeout for the child workflow.
		// Optional: default is 10s if this is not provided (or if 0 is provided).
		TaskStartToCloseTimeout time.Duration

		// ChildPolicy defines the behavior of child workflow when parent workflow is terminated.
		// Optional: default to use ChildWorkflowPolicyAbandon. We currently only support this policy.
		ChildPolicy ChildWorkflowPolicy

		// WaitForCancellation - Whether to wait for cancelled child workflow to be ended (child workflow can be ended
		// as: completed/failed/timedout/terminated/canceled)
		// Optional: default false
		WaitForCancellation bool

		// WorkflowIDReusePolicy - Whether server allow reuse of workflow ID, can be useful
		// for dedup logic if set to WorkflowIdReusePolicyRejectDuplicate
		WorkflowIDReusePolicy WorkflowIDReusePolicy

		// RetryPolicy specify how to retry child workflow if error happens.
		// Optional: default is no retry
		RetryPolicy *RetryPolicy

		// CronSchedule - Optional cron schedule for workflow. If a cron schedule is specified, the workflow will run
		// as a cron based on the schedule. The scheduling will be based on UTC time. Schedule for next run only happen
		// after the current run is completed/failed/timeout. If a RetryPolicy is also supplied, and the workflow failed
		// or timeout, the workflow will be retried based on the retry policy. While the workflow is retrying, it won't
		// schedule its next run. If next schedule is due while workflow is running (or retrying), then it will skip that
		// schedule. Cron workflow will not stop until it is terminated or cancelled (by returning cadence.CanceledError).
		// The cron spec is as following:
		// ┌───────────── minute (0 - 59)
		// │ ┌───────────── hour (0 - 23)
		// │ │ ┌───────────── day of the month (1 - 31)
		// │ │ │ ┌───────────── month (1 - 12)
		// │ │ │ │ ┌───────────── day of the week (0 - 6) (Sunday to Saturday)
		// │ │ │ │ │
		// │ │ │ │ │
		// * * * * *
		CronSchedule string
	}

	// ChildWorkflowPolicy defines child workflow behavior when parent workflow is terminated.
	ChildWorkflowPolicy int32
)

const (
	// ChildWorkflowPolicyTerminate is policy that will terminate all child workflows when parent workflow is terminated.
	// TODO: this is not supported yet
	ChildWorkflowPolicyTerminate ChildWorkflowPolicy = 0
	// ChildWorkflowPolicyRequestCancel is policy that will send cancel request to all open child workflows when parent
	// workflow is terminated.
	// TODO: this is not supported yet
	ChildWorkflowPolicyRequestCancel ChildWorkflowPolicy = 1
	// ChildWorkflowPolicyAbandon is policy that will have no impact to child workflow execution when parent workflow is
	// terminated.
	ChildWorkflowPolicyAbandon ChildWorkflowPolicy = 2
)

// RegisterWorkflowOptions consists of options for registering a workflow
type RegisterWorkflowOptions struct {
	Name string
}

// RegisterWorkflow - registers a workflow function with the framework.
// A workflow takes a cadence context and input and returns a (result, error) or just error.
// Examples:
//	func sampleWorkflow(ctx workflow.Context, input []byte) (result []byte, err error)
//	func sampleWorkflow(ctx workflow.Context, arg1 int, arg2 string) (result []byte, err error)
//	func sampleWorkflow(ctx workflow.Context) (result []byte, err error)
//	func sampleWorkflow(ctx workflow.Context, arg1 int) (result string, err error)
// Serialization of all primitive types, structures is supported ... except channels, functions, variadic, unsafe pointer.
// This method calls panic if workflowFunc doesn't comply with the expected format.
func RegisterWorkflow(workflowFunc interface{}) {
	RegisterWorkflowWithOptions(workflowFunc, RegisterWorkflowOptions{})
}

// RegisterWorkflowWithOptions registers the workflow function with options
// The user can use options to provide an external name for the workflow or leave it empty if no
// external name is required. This can be used as
//  client.RegisterWorkflow(sampleWorkflow, RegisterWorkflowOptions{})
//  client.RegisterWorkflow(sampleWorkflow, RegisterWorkflowOptions{Name: "foo"})
// A workflow takes a cadence context and input and returns a (result, error) or just error.
// Examples:
//	func sampleWorkflow(ctx workflow.Context, input []byte) (result []byte, err error)
//	func sampleWorkflow(ctx workflow.Context, arg1 int, arg2 string) (result []byte, err error)
//	func sampleWorkflow(ctx workflow.Context) (result []byte, err error)
//	func sampleWorkflow(ctx workflow.Context, arg1 int) (result string, err error)
// Serialization of all primitive types, structures is supported ... except channels, functions, variadic, unsafe pointer.
// This method calls panic if workflowFunc doesn't comply with the expected format.
func RegisterWorkflowWithOptions(workflowFunc interface{}, opts RegisterWorkflowOptions) {
	thImpl := getHostEnvironment()
	err := thImpl.RegisterWorkflowWithOptions(workflowFunc, opts)
	if err != nil {
		panic(err)
	}
}

// NewChannel create new Channel instance
func NewChannel(ctx Context) Channel {
	state := getState(ctx)
	state.dispatcher.channelSequence++
	return NewNamedChannel(ctx, fmt.Sprintf("chan-%v", state.dispatcher.channelSequence))
}

// NewNamedChannel create new Channel instance with a given human readable name.
// Name appears in stack traces that are blocked on this channel.
func NewNamedChannel(ctx Context, name string) Channel {
	env := getWorkflowEnvironment(ctx)
	return &channelImpl{name: name, dataConverter: getDataConverterFromWorkflowContext(ctx), scope: env.GetMetricsScope(), logger: env.GetLogger()}
}

// NewBufferedChannel create new buffered Channel instance
func NewBufferedChannel(ctx Context, size int) Channel {
	env := getWorkflowEnvironment(ctx)
	return &channelImpl{size: size, dataConverter: getDataConverterFromWorkflowContext(ctx), scope: env.GetMetricsScope(), logger: env.GetLogger()}
}

// NewNamedBufferedChannel create new BufferedChannel instance with a given human readable name.
// Name appears in stack traces that are blocked on this Channel.
func NewNamedBufferedChannel(ctx Context, name string, size int) Channel {
	env := getWorkflowEnvironment(ctx)
	return &channelImpl{name: name, size: size, dataConverter: getDataConverterFromWorkflowContext(ctx), scope: env.GetMetricsScope(), logger: env.GetLogger()}
}

// NewSelector creates a new Selector instance.
func NewSelector(ctx Context) Selector {
	state := getState(ctx)
	state.dispatcher.selectorSequence++
	return NewNamedSelector(ctx, fmt.Sprintf("selector-%v", state.dispatcher.selectorSequence))
}

// NewNamedSelector creates a new Selector instance with a given human readable name.
// Name appears in stack traces that are blocked on this Selector.
func NewNamedSelector(ctx Context, name string) Selector {
	return &selectorImpl{name: name}
}

// Go creates a new coroutine. It has similar semantic to goroutine in a context of the workflow.
func Go(ctx Context, f func(ctx Context)) {
	state := getState(ctx)
	state.dispatcher.newCoroutine(ctx, f)
}

// GoNamed creates a new coroutine with a given human readable name.
// It has similar semantic to goroutine in a context of the workflow.
// Name appears in stack traces that are blocked on this Channel.
func GoNamed(ctx Context, name string, f func(ctx Context)) {
	state := getState(ctx)
	state.dispatcher.newNamedCoroutine(ctx, name, f)
}

// NewFuture creates a new future as well as associated Settable that is used to set its value.
func NewFuture(ctx Context) (Future, Settable) {
	impl := &futureImpl{channel: NewChannel(ctx).(*channelImpl)}
	return impl, impl
}

// ExecuteActivity requests activity execution in the context of a workflow.
// Context can be used to pass the settings for this activity.
// For example: task list that this need to be routed, timeouts that need to be configured.
// Use ActivityOptions to pass down the options.
//  ao := ActivityOptions{
// 	    TaskList: "exampleTaskList",
// 	    ScheduleToStartTimeout: 10 * time.Second,
// 	    StartToCloseTimeout: 5 * time.Second,
// 	    ScheduleToCloseTimeout: 10 * time.Second,
// 	    HeartbeatTimeout: 0,
// 	}
//	ctx := WithActivityOptions(ctx, ao)
// Or to override a single option
//  ctx := WithTaskList(ctx, "exampleTaskList")
// Input activity is either an activity name (string) or a function representing an activity that is getting scheduled.
// Input args are the arguments that need to be passed to the scheduled activity.
//
// If the activity failed to complete then the future get error would indicate the failure, and it can be one of
// CustomError, TimeoutError, CanceledError, PanicError, GenericError.
// You can cancel the pending activity using context(workflow.WithCancel(ctx)) and that will fail the activity with
// error CanceledError.
//
// ExecuteActivity returns Future with activity result or failure.
func ExecuteActivity(ctx Context, activity interface{}, args ...interface{}) Future {
	// Validate type and its arguments.
	dataConverter := getDataConverterFromWorkflowContext(ctx)
	future, settable := newDecodeFuture(ctx, activity)
	activityType, input, err := getValidatedActivityFunction(activity, args, dataConverter)
	if err != nil {
		settable.Set(nil, err)
		return future
	}
	// Validate context options.
	options := getActivityOptions(ctx)
	options, err = getValidatedActivityOptions(ctx)
	if err != nil {
		settable.Set(nil, err)
		return future
	}

<<<<<<< HEAD
	// Validate session state.
	if sessionInfo := getSessionInfo(ctx); sessionInfo != nil {
		if sessionInfo.sessionState == sessionStateFailed && !isSessionCreationActivity(activity) {
			settable.Set(nil, ErrSessionFailed)
			return future
		}
		if sessionInfo.sessionState == sessionStateOpen {
			// Use session tasklist
			oldTaskListName := options.TaskListName
			options.TaskListName = sessionInfo.tasklist
			defer func() {
				options.TaskListName = oldTaskListName
			}()
		}
	}
=======
	// Retrieve headers from context to pass them on
	header := getHeadersFromContext(ctx)
>>>>>>> b6402646

	params := executeActivityParams{
		activityOptions: *options,
		ActivityType:    *activityType,
		Input:           input,
		DataConverter:   dataConverter,
		Header:          header,
	}

	ctxDone, cancellable := ctx.Done().(*channelImpl)
	cancellationCallback := &receiveCallback{}
	a := getWorkflowEnvironment(ctx).ExecuteActivity(params, func(r []byte, e error) {
		settable.Set(r, e)
		if cancellable {
			// future is done, we don't need the cancellation callback anymore.
			ctxDone.removeReceiveCallback(cancellationCallback)
		}
	})

	if cancellable {
		cancellationCallback.fn = func(v interface{}, more bool) bool {
			if ctx.Err() == ErrCanceled {
				getWorkflowEnvironment(ctx).RequestCancelActivity(a.activityID)
			}
			return false
		}
		_, ok, more := ctxDone.receiveAsyncImpl(cancellationCallback)
		if ok || !more {
			cancellationCallback.fn(nil, more)
		}
	}
	return future
}

// ExecuteLocalActivity requests to run a local activity. A local activity is like a regular activity with some key
// differences:
// * Local activity is scheduled and run by the workflow worker locally.
// * Local activity does not need Cadence server to schedule activity task and does not rely on activity worker.
// * No need to register local activity.
// * The parameter activity to ExecuteLocalActivity() must be a function.
// * Local activity is for short living activities (usually finishes within seconds).
// * Local activity cannot heartbeat.
//
// Context can be used to pass the settings for this local activity.
// For now there is only one setting for timeout to be set:
//  lao := LocalActivityOptions{
// 	    ScheduleToCloseTimeout: 5 * time.Second,
// 	}
//	ctx := WithLocalActivityOptions(ctx, lao)
// The timeout here should be relative shorter than the DecisionTaskStartToCloseTimeout of the workflow. If you need a
// longer timeout, you probably should not use local activity and instead should use regular activity. Local activity is
// designed to be used for short living activities (usually finishes within seconds).
//
// Input args are the arguments that will to be passed to the local activity. The input args will be hand over directly
// to local activity function without serialization/deserialization because we don't need to pass the input across process
// boundary. However, the result will still go through serialization/deserialization because we need to record the result
// as history to cadence server so if the workflow crashes, a different worker can replay the history without running
// the local activity again.
//
// If the activity failed to complete then the future get error would indicate the failure, and it can be one of
// CustomError, TimeoutError, CanceledError, PanicError, GenericError.
// You can cancel the pending activity by cancel the context(workflow.WithCancel(ctx)) and that will fail the activity
// with error CanceledError.
//
// ExecuteLocalActivity returns Future with local activity result or failure.
func ExecuteLocalActivity(ctx Context, activity interface{}, args ...interface{}) Future {
	future, settable := newDecodeFuture(ctx, activity)

	if err := validateFunctionArgs(activity, args, false); err != nil {
		settable.Set(nil, err)
		return future
	}
	options, err := getValidatedLocalActivityOptions(ctx)
	if err != nil {
		settable.Set(nil, err)
		return future
	}

	params := &executeLocalActivityParams{
		localActivityOptions: *options,
		ActivityFn:           activity,
		ActivityType:         lastPartOfName(getFunctionName(activity)),
		InputArgs:            args,
		WorkflowInfo:         GetWorkflowInfo(ctx),
		DataConverter:        getDataConverterFromWorkflowContext(ctx),
		ScheduledTime:        Now(ctx), // initial scheduled time
	}

	Go(ctx, func(ctx Context) {
		for {
			f := scheduleLocalActivity(ctx, params)
			var result []byte
			err := f.Get(ctx, &result)
			if retryErr, ok := err.(*needRetryError); ok && retryErr.Backoff > 0 {
				// Backoff for retry
				Sleep(ctx, retryErr.Backoff)
				// increase the attempt, and retry the local activity
				params.Attempt = retryErr.Attempt + 1
				continue
			}

			// not more retry, return whatever is received.
			settable.Set(result, err)
			return
		}
	})

	return future
}

type needRetryError struct {
	Backoff time.Duration
	Attempt int32
}

func (e *needRetryError) Error() string {
	return fmt.Sprintf("Retry backoff: %v, Attempt: %v", e.Backoff, e.Attempt)
}

func scheduleLocalActivity(ctx Context, params *executeLocalActivityParams) Future {
	f := &futureImpl{channel: NewChannel(ctx).(*channelImpl)}
	ctxDone, cancellable := ctx.Done().(*channelImpl)
	cancellationCallback := &receiveCallback{}
	la := getWorkflowEnvironment(ctx).ExecuteLocalActivity(*params, func(lar *localActivityResultWrapper) {
		if cancellable {
			// future is done, we don't need cancellation anymore
			ctxDone.removeReceiveCallback(cancellationCallback)
		}

		if lar.err == nil || lar.backoff <= 0 {
			f.Set(lar.result, lar.err)
			return
		}

		// set retry error, and it will be handled by workflow.ExecuteLocalActivity().
		f.Set(nil, &needRetryError{Backoff: lar.backoff, Attempt: lar.attempt})
		return
	})

	if cancellable {
		cancellationCallback.fn = func(v interface{}, more bool) bool {
			if ctx.Err() == ErrCanceled {
				getWorkflowEnvironment(ctx).RequestCancelLocalActivity(la.activityID)
			}
			return false
		}
		_, ok, more := ctxDone.receiveAsyncImpl(cancellationCallback)
		if ok || !more {
			cancellationCallback.fn(nil, more)
		}
	}

	return f
}

// ExecuteChildWorkflow requests child workflow execution in the context of a workflow.
// Context can be used to pass the settings for the child workflow.
// For example: task list that this child workflow should be routed, timeouts that need to be configured.
// Use ChildWorkflowOptions to pass down the options.
//  cwo := ChildWorkflowOptions{
// 	    ExecutionStartToCloseTimeout: 10 * time.Minute,
// 	    TaskStartToCloseTimeout: time.Minute,
// 	}
//  ctx := WithChildWorkflowOptions(ctx, cwo)
// Input childWorkflow is either a workflow name or a workflow function that is getting scheduled.
// Input args are the arguments that need to be passed to the child workflow function represented by childWorkflow.
// If the child workflow failed to complete then the future get error would indicate the failure and it can be one of
// CustomError, TimeoutError, CanceledError, GenericError.
// You can cancel the pending child workflow using context(workflow.WithCancel(ctx)) and that will fail the workflow with
// error CanceledError.
// ExecuteChildWorkflow returns ChildWorkflowFuture.
func ExecuteChildWorkflow(ctx Context, childWorkflow interface{}, args ...interface{}) ChildWorkflowFuture {
	mainFuture, mainSettable := newDecodeFuture(ctx, childWorkflow)
	executionFuture, executionSettable := NewFuture(ctx)
	result := &childWorkflowFutureImpl{
		decodeFutureImpl: mainFuture.(*decodeFutureImpl),
		executionFuture:  executionFuture.(*futureImpl),
	}
	dc := getWorkflowEnvOptions(ctx).dataConverter
	wfType, input, err := getValidatedWorkflowFunction(childWorkflow, args, dc)
	if err != nil {
		executionSettable.Set(nil, err)
		mainSettable.Set(nil, err)
		return result
	}
	options, err := getValidatedWorkflowOptions(ctx)
	if err != nil {
		executionSettable.Set(nil, err)
		mainSettable.Set(nil, err)
		return result
	}
	options.dataConverter = dc
	options.contextPropagators = getWorkflowEnvOptions(ctx).contextPropagators

	params := executeWorkflowParams{
		workflowOptions: *options,
		input:           input,
		workflowType:    wfType,
		scheduledTime:   Now(ctx), /* this is needed for test framework, and is not send to server */
	}

	var childWorkflowExecution *WorkflowExecution

	ctxDone, cancellable := ctx.Done().(*channelImpl)
	cancellationCallback := &receiveCallback{}
	err = getWorkflowEnvironment(ctx).ExecuteChildWorkflow(params, func(r []byte, e error) {
		mainSettable.Set(r, e)
		if cancellable {
			// future is done, we don't need cancellation anymore
			ctxDone.removeReceiveCallback(cancellationCallback)
		}
	}, func(r WorkflowExecution, e error) {
		if e == nil {
			childWorkflowExecution = &r
		}
		executionSettable.Set(r, e)
	})

	if err != nil {
		executionSettable.Set(nil, err)
		mainSettable.Set(nil, err)
		return result
	}

	if cancellable {
		cancellationCallback.fn = func(v interface{}, more bool) bool {
			if ctx.Err() == ErrCanceled && childWorkflowExecution != nil && !mainFuture.IsReady() {
				// child workflow started, and ctx cancelled
				getWorkflowEnvironment(ctx).RequestCancelChildWorkflow(*options.domain, childWorkflowExecution.ID)
			}
			return false
		}
		_, ok, more := ctxDone.receiveAsyncImpl(cancellationCallback)
		if ok || !more {
			cancellationCallback.fn(nil, more)
		}
	}

	return result
}

// WorkflowInfo information about currently executing workflow
type WorkflowInfo struct {
	WorkflowExecution                   WorkflowExecution
	WorkflowType                        WorkflowType
	TaskListName                        string
	ExecutionStartToCloseTimeoutSeconds int32
	TaskStartToCloseTimeoutSeconds      int32
	Domain                              string
	Attempt                             int32 // Attempt starts from 0 and increased by 1 for every retry if retry policy is specified.
	lastCompletionResult                []byte
	CronSchedule                        *string
	ContinuedExecutionRunID             *string
	ParentWorkflowDomain                *string
	ParentWorkflowExecution             *WorkflowExecution
}

// GetWorkflowInfo extracts info of a current workflow from a context.
func GetWorkflowInfo(ctx Context) *WorkflowInfo {
	return getWorkflowEnvironment(ctx).WorkflowInfo()
}

// GetLogger returns a logger to be used in workflow's context
func GetLogger(ctx Context) *zap.Logger {
	return getWorkflowEnvironment(ctx).GetLogger()
}

// GetMetricsScope returns a metrics scope to be used in workflow's context
func GetMetricsScope(ctx Context) tally.Scope {
	return getWorkflowEnvironment(ctx).GetMetricsScope()
}

// Now returns the current time when the decision is started or replayed.
// The workflow needs to use this Now() to get the wall clock time instead of the Go lang library one.
func Now(ctx Context) time.Time {
	return getWorkflowEnvironment(ctx).Now()
}

// NewTimer returns immediately and the future becomes ready after the specified duration d. The workflow needs to use
// this NewTimer() to get the timer instead of the Go lang library one(timer.NewTimer()). You can cancel the pending
// timer by cancel the Context (using context from workflow.WithCancel(ctx)) and that will cancel the timer. After timer
// is canceled, the returned Future become ready, and Future.Get() will return *CanceledError.
// The current timer resolution implementation is in seconds and uses math.Ceil(d.Seconds()) as the duration. But is
// subjected to change in the future.
func NewTimer(ctx Context, d time.Duration) Future {
	future, settable := NewFuture(ctx)
	if d <= 0 {
		settable.Set(true, nil)
		return future
	}

	ctxDone, cancellable := ctx.Done().(*channelImpl)
	cancellationCallback := &receiveCallback{}
	t := getWorkflowEnvironment(ctx).NewTimer(d, func(r []byte, e error) {
		settable.Set(nil, e)
		if cancellable {
			// future is done, we don't need cancellation anymore
			ctxDone.removeReceiveCallback(cancellationCallback)
		}
	})

	if t != nil && cancellable {
		cancellationCallback.fn = func(v interface{}, more bool) bool {
			if !future.IsReady() {
				getWorkflowEnvironment(ctx).RequestCancelTimer(t.timerID)
			}
			return false
		}
		_, ok, more := ctxDone.receiveAsyncImpl(cancellationCallback)
		if ok || !more {
			cancellationCallback.fn(nil, more)
		}
	}
	return future
}

// Sleep pauses the current workflow for at least the duration d. A negative or zero duration causes Sleep to return
// immediately. Workflow code needs to use this Sleep() to sleep instead of the Go lang library one(timer.Sleep()).
// You can cancel the pending sleep by cancel the Context (using context from workflow.WithCancel(ctx)).
// Sleep() returns nil if the duration d is passed, or it returns *CanceledError if the ctx is canceled. There are 2
// reasons the ctx could be canceled: 1) your workflow code cancel the ctx (with workflow.WithCancel(ctx));
// 2) your workflow itself is canceled by external request.
// The current timer resolution implementation is in seconds and uses math.Ceil(d.Seconds()) as the duration. But is
// subjected to change in the future.
func Sleep(ctx Context, d time.Duration) (err error) {
	t := NewTimer(ctx, d)
	err = t.Get(ctx, nil)
	return
}

// RequestCancelExternalWorkflow can be used to request cancellation of an external workflow.
// Input workflowID is the workflow ID of target workflow.
// Input runID indicates the instance of a workflow. Input runID is optional (default is ""). When runID is not specified,
// then the currently running instance of that workflowID will be used.
// By default, the current workflow's domain will be used as target domain. However, you can specify a different domain
// of the target workflow using the context like:
//	ctx := WithWorkflowDomain(ctx, "domain-name")
// RequestCancelExternalWorkflow return Future with failure or empty success result.
func RequestCancelExternalWorkflow(ctx Context, workflowID, runID string) Future {
	ctx1 := setWorkflowEnvOptionsIfNotExist(ctx)
	options := getWorkflowEnvOptions(ctx1)
	future, settable := NewFuture(ctx1)

	if options.domain == nil || *options.domain == "" {
		settable.Set(nil, errDomainNotSet)
		return future
	}

	if workflowID == "" {
		settable.Set(nil, errWorkflowIDNotSet)
		return future
	}

	resultCallback := func(result []byte, err error) {
		settable.Set(result, err)
	}

	getWorkflowEnvironment(ctx).RequestCancelExternalWorkflow(
		*options.domain,
		workflowID,
		runID,
		resultCallback,
	)

	return future
}

// SignalExternalWorkflow can be used to send signal info to an external workflow.
// Input workflowID is the workflow ID of target workflow.
// Input runID indicates the instance of a workflow. Input runID is optional (default is ""). When runID is not specified,
// then the currently running instance of that workflowID will be used.
// By default, the current workflow's domain will be used as target domain. However, you can specify a different domain
// of the target workflow using the context like:
//	ctx := WithWorkflowDomain(ctx, "domain-name")
// SignalExternalWorkflow return Future with failure or empty success result.
func SignalExternalWorkflow(ctx Context, workflowID, runID, signalName string, arg interface{}) Future {
	childWorkflowOnly := false // this means we are not limited to child workflow
	return signalExternalWorkflow(ctx, workflowID, runID, signalName, arg, childWorkflowOnly)
}

func signalExternalWorkflow(ctx Context, workflowID, runID, signalName string, arg interface{}, childWorkflowOnly bool) Future {
	ctx1 := setWorkflowEnvOptionsIfNotExist(ctx)
	options := getWorkflowEnvOptions(ctx1)
	future, settable := NewFuture(ctx1)

	if options.domain == nil || *options.domain == "" {
		settable.Set(nil, errDomainNotSet)
		return future
	}

	if workflowID == "" {
		settable.Set(nil, errWorkflowIDNotSet)
		return future
	}

	input, err := encodeArg(options.dataConverter, arg)
	if err != nil {
		settable.Set(nil, err)
		return future
	}

	resultCallback := func(result []byte, err error) {
		settable.Set(result, err)
	}
	getWorkflowEnvironment(ctx).SignalExternalWorkflow(
		*options.domain,
		workflowID,
		runID,
		signalName,
		input,
		arg,
		childWorkflowOnly,
		resultCallback,
	)

	return future
}

// WithChildWorkflowOptions adds all workflow options to the context.
// The current timeout resolution implementation is in seconds and uses math.Ceil(d.Seconds()) as the duration. But is
// subjected to change in the future.
func WithChildWorkflowOptions(ctx Context, cwo ChildWorkflowOptions) Context {
	ctx1 := setWorkflowEnvOptionsIfNotExist(ctx)
	wfOptions := getWorkflowEnvOptions(ctx1)
	wfOptions.domain = common.StringPtr(cwo.Domain)
	wfOptions.taskListName = common.StringPtr(cwo.TaskList)
	wfOptions.workflowID = cwo.WorkflowID
	wfOptions.executionStartToCloseTimeoutSeconds = common.Int32Ptr(common.Int32Ceil(cwo.ExecutionStartToCloseTimeout.Seconds()))
	wfOptions.taskStartToCloseTimeoutSeconds = common.Int32Ptr(common.Int32Ceil(cwo.TaskStartToCloseTimeout.Seconds()))
	wfOptions.childPolicy = cwo.ChildPolicy
	wfOptions.waitForCancellation = cwo.WaitForCancellation
	wfOptions.workflowIDReusePolicy = cwo.WorkflowIDReusePolicy
	wfOptions.retryPolicy = convertRetryPolicy(cwo.RetryPolicy)
	wfOptions.cronSchedule = cwo.CronSchedule

	return ctx1
}

// WithWorkflowDomain adds a domain to the context.
func WithWorkflowDomain(ctx Context, name string) Context {
	ctx1 := setWorkflowEnvOptionsIfNotExist(ctx)
	getWorkflowEnvOptions(ctx1).domain = common.StringPtr(name)
	return ctx1
}

// WithWorkflowTaskList adds a task list to the context.
func WithWorkflowTaskList(ctx Context, name string) Context {
	ctx1 := setWorkflowEnvOptionsIfNotExist(ctx)
	getWorkflowEnvOptions(ctx1).taskListName = common.StringPtr(name)
	return ctx1
}

// WithWorkflowID adds a workflowID to the context.
func WithWorkflowID(ctx Context, workflowID string) Context {
	ctx1 := setWorkflowEnvOptionsIfNotExist(ctx)
	getWorkflowEnvOptions(ctx1).workflowID = workflowID
	return ctx1
}

// WithChildPolicy adds a ChildWorkflowPolicy to the context.
func WithChildPolicy(ctx Context, childPolicy ChildWorkflowPolicy) Context {
	ctx1 := setWorkflowEnvOptionsIfNotExist(ctx)
	getWorkflowEnvOptions(ctx1).childPolicy = childPolicy
	return ctx1
}

// WithExecutionStartToCloseTimeout adds a workflow execution timeout to the context.
// The current timeout resolution implementation is in seconds and uses math.Ceil(d.Seconds()) as the duration. But is
// subjected to change in the future.
func WithExecutionStartToCloseTimeout(ctx Context, d time.Duration) Context {
	ctx1 := setWorkflowEnvOptionsIfNotExist(ctx)
	getWorkflowEnvOptions(ctx1).executionStartToCloseTimeoutSeconds = common.Int32Ptr(common.Int32Ceil(d.Seconds()))
	return ctx1
}

// WithWorkflowTaskStartToCloseTimeout adds a decision timeout to the context.
// The current timeout resolution implementation is in seconds and uses math.Ceil(d.Seconds()) as the duration. But is
// subjected to change in the future.
func WithWorkflowTaskStartToCloseTimeout(ctx Context, d time.Duration) Context {
	ctx1 := setWorkflowEnvOptionsIfNotExist(ctx)
	getWorkflowEnvOptions(ctx1).taskStartToCloseTimeoutSeconds = common.Int32Ptr(common.Int32Ceil(d.Seconds()))
	return ctx1
}

// WithDataConverter adds DataConverter to the context.
func WithDataConverter(ctx Context, dc encoded.DataConverter) Context {
	if dc == nil {
		panic("data converter is nil for WithDataConverter")
	}
	ctx1 := setWorkflowEnvOptionsIfNotExist(ctx)
	getWorkflowEnvOptions(ctx1).dataConverter = dc
	return ctx1
}

// withContextPropagators adds ContextPropagators to the context.
func withContextPropagators(ctx Context, contextPropagators []ContextPropagator) Context {
	ctx1 := setWorkflowEnvOptionsIfNotExist(ctx)
	getWorkflowEnvOptions(ctx1).contextPropagators = contextPropagators
	return ctx1
}

// GetSignalChannel returns channel corresponding to the signal name.
func GetSignalChannel(ctx Context, signalName string) Channel {
	return getWorkflowEnvOptions(ctx).getSignalChannel(ctx, signalName)
}

func newEncodedValue(value []byte, dc encoded.DataConverter) encoded.Value {
	if dc == nil {
		dc = getDefaultDataConverter()
	}
	return &EncodedValue{value, dc}
}

// Get extract data from encoded data to desired value type. valuePtr is pointer to the actual value type.
func (b EncodedValue) Get(valuePtr interface{}) error {
	if !b.HasValue() {
		return ErrNoData
	}
	return decodeArg(b.dataConverter, b.value, valuePtr)
}

// HasValue return whether there is value encoded.
func (b EncodedValue) HasValue() bool {
	return b.value != nil
}

// SideEffect executes the provided function once, records its result into the workflow history. The recorded result on
// history will be returned without executing the provided function during replay. This guarantees the deterministic
// requirement for workflow as the exact same result will be returned in replay.
// Common use case is to run some short non-deterministic code in workflow, like getting random number or new UUID.
// The only way to fail SideEffect is to panic which causes decision task failure. The decision task after timeout is
// rescheduled and re-executed giving SideEffect another chance to succeed.
//
// Caution: do not use SideEffect to modify closures. Always retrieve result from SideEffect's encoded return value.
// For example this code is BROKEN:
//  // Bad example:
//  var random int
//  workflow.SideEffect(func(ctx workflow.Context) interface{} {
//         random = rand.Intn(100)
//         return nil
//  })
//  // random will always be 0 in replay, thus this code is non-deterministic
//  if random < 50 {
//         ....
//  } else {
//         ....
//  }
// On replay the provided function is not executed, the random will always be 0, and the workflow could takes a
// different path breaking the determinism.
//
// Here is the correct way to use SideEffect:
//  // Good example:
//  encodedRandom := SideEffect(func(ctx workflow.Context) interface{} {
//        return rand.Intn(100)
//  })
//  var random int
//  encodedRandom.Get(&random)
//  if random < 50 {
//         ....
//  } else {
//         ....
//  }
func SideEffect(ctx Context, f func(ctx Context) interface{}) encoded.Value {
	dc := getDataConverterFromWorkflowContext(ctx)
	future, settable := NewFuture(ctx)
	wrapperFunc := func() ([]byte, error) {
		r := f(ctx)
		return encodeArg(dc, r)
	}
	resultCallback := func(result []byte, err error) {
		settable.Set(EncodedValue{result, dc}, err)
	}
	getWorkflowEnvironment(ctx).SideEffect(wrapperFunc, resultCallback)
	var encoded EncodedValue
	if err := future.Get(ctx, &encoded); err != nil {
		panic(err)
	}
	return encoded
}

// MutableSideEffect executes the provided function once, then it looks up the history for the value with the given id.
// If there is no existing value, then it records the function result as a value with the given id on history;
// otherwise, it compares whether the existing value from history has changed from the new function result by calling the
// provided equals function. If they are equal, it returns the value without recording a new one in history;
//   otherwise, it records the new value with the same id on history.
//
// Caution: do not use MutableSideEffect to modify closures. Always retrieve result from MutableSideEffect's encoded
// return value.
//
// The difference between MutableSideEffect() and SideEffect() is that every new SideEffect() call in non-replay will
// result in a new marker being recorded on history. However, MutableSideEffect() only records a new marker if the value
// changed. During replay, MutableSideEffect() will not execute the function again, but it will return the exact same
// value as it was returning during the non-replay run.
//
// One good use case of MutableSideEffect() is to access dynamically changing config without breaking determinism.
func MutableSideEffect(ctx Context, id string, f func(ctx Context) interface{}, equals func(a, b interface{}) bool) encoded.Value {
	wrapperFunc := func() interface{} {
		return f(ctx)
	}
	return getWorkflowEnvironment(ctx).MutableSideEffect(id, wrapperFunc, equals)
}

// DefaultVersion is a version returned by GetVersion for code that wasn't versioned before
const DefaultVersion Version = -1

// GetVersion is used to safely perform backwards incompatible changes to workflow definitions.
// It is not allowed to update workflow code while there are workflows running as it is going to break
// determinism. The solution is to have both old code that is used to replay existing workflows
// as well as the new one that is used when it is executed for the first time.
// GetVersion returns maxSupported version when is executed for the first time. This version is recorded into the
// workflow history as a marker event. Even if maxSupported version is changed the version that was recorded is
// returned on replay. DefaultVersion constant contains version of code that wasn't versioned before.
// For example initially workflow has the following code:
//  err = workflow.ExecuteActivity(ctx, foo).Get(ctx, nil)
// it should be updated to
//  err = workflow.ExecuteActivity(ctx, bar).Get(ctx, nil)
// The backwards compatible way to execute the update is
//  v :=  GetVersion(ctx, "fooChange", DefaultVersion, 1)
//  if v  == DefaultVersion {
//      err = workflow.ExecuteActivity(ctx, foo).Get(ctx, nil)
//  } else {
//      err = workflow.ExecuteActivity(ctx, bar).Get(ctx, nil)
//  }
//
// Then bar has to be changed to baz:
//  v :=  GetVersion(ctx, "fooChange", DefaultVersion, 2)
//  if v  == DefaultVersion {
//      err = workflow.ExecuteActivity(ctx, foo).Get(ctx, nil)
//  } else if v == 1 {
//      err = workflow.ExecuteActivity(ctx, bar).Get(ctx, nil)
//  } else {
//      err = workflow.ExecuteActivity(ctx, baz).Get(ctx, nil)
//  }
//
// Later when there are no workflow executions running DefaultVersion the correspondent branch can be removed:
//  v :=  GetVersion(ctx, "fooChange", 1, 2)
//  if v == 1 {
//      err = workflow.ExecuteActivity(ctx, bar).Get(ctx, nil)
//  } else {
//      err = workflow.ExecuteActivity(ctx, baz).Get(ctx, nil)
//  }
//
// It is recommended to keep the GetVersion() call even if single branch is left:
//  GetVersion(ctx, "fooChange", 2, 2)
//  err = workflow.ExecuteActivity(ctx, baz).Get(ctx, nil)
//
// The reason to keep it is: 1) it ensures that if there is older version execution still running, it will fail here
// and not proceed; 2) if you ever need to make more changes for “fooChange”, for example change activity from baz to qux,
// you just need to update the maxVersion from 2 to 3.
//
// Note that, you only need to preserve the first call to GetVersion() for each changeID. All subsequent call to GetVersion()
// with same changeID are safe to remove. However, if you really want to get rid of the first GetVersion() call as well,
// you can do so, but you need to make sure: 1) all older version executions are completed; 2) you can no longer use “fooChange”
// as changeID. If you ever need to make changes to that same part like change from baz to qux, you would need to use a
// different changeID like “fooChange-fix2”, and start minVersion from DefaultVersion again. The code would looks like:
//
//  v := workflow.GetVersion(ctx, "fooChange-fix2", workflow.DefaultVersion, 1)
//  if v == workflow.DefaultVersion {
//    err = workflow.ExecuteActivity(ctx, baz, data).Get(ctx, nil)
//  } else {
//    err = workflow.ExecuteActivity(ctx, qux, data).Get(ctx, nil)
//  }
func GetVersion(ctx Context, changeID string, minSupported, maxSupported Version) Version {
	return getWorkflowEnvironment(ctx).GetVersion(changeID, minSupported, maxSupported)
}

// SetQueryHandler sets the query handler to handle workflow query. The queryType specify which query type this handler
// should handle. The handler must be a function that returns 2 values. The first return value must be a serializable
// result. The second return value must be an error. The handler function could receive any number of input parameters.
// All the input parameter must be serializable. You should call workflow.SetQueryHandler() at the beginning of the workflow
// code. When client calls Client.QueryWorkflow() to cadence server, a task will be generated on server that will be dispatched
// to a workflow worker, which will replay the history events and then execute a query handler based on the query type.
// The query handler will be invoked out of the context of the workflow, meaning that the handler code must not use cadence
// context to do things like workflow.NewChannel(), workflow.Go() or to call any workflow blocking functions like
// Channel.Get() or Future.Get(). Trying to do so in query handler code will fail the query and client will receive
// QueryFailedError.
// Example of workflow code that support query type "current_state":
//  func MyWorkflow(ctx workflow.Context, input string) error {
//    currentState := "started" // this could be any serializable struct
//    err := workflow.SetQueryHandler(ctx, "current_state", func() (string, error) {
//      return currentState, nil
//    })
//    if err != nil {
//      currentState = "failed to register query handler"
//      return err
//    }
//    // your normal workflow code begins here, and you update the currentState as the code makes progress.
//    currentState = "waiting timer"
//    err = NewTimer(ctx, time.Hour).Get(ctx, nil)
//    if err != nil {
//      currentState = "timer failed"
//      return err
//    }
//
//    currentState = "waiting activity"
//    ctx = WithActivityOptions(ctx, myActivityOptions)
//    err = ExecuteActivity(ctx, MyActivity, "my_input").Get(ctx, nil)
//    if err != nil {
//      currentState = "activity failed"
//      return err
//    }
//    currentState = "done"
//    return nil
//  }
func SetQueryHandler(ctx Context, queryType string, handler interface{}) error {
	if strings.HasPrefix(queryType, "__") {
		return errors.New("queryType starts with '__' is reserved for internal use")
	}
	return setQueryHandler(ctx, queryType, handler)
}

// IsReplaying returns whether the current workflow code is replaying.
//
// Warning! Never make decisions, like schedule activity/childWorkflow/timer or send/wait on future/channel, based on
// this flag as it is going to break workflow determinism requirement.
// The only reasonable use case for this flag is to avoid some external actions during replay, like custom logging or
// metric reporting. Please note that Cadence already provide standard logging/metric via workflow.GetLogger(ctx) and
// workflow.GetMetricsScope(ctx), and those standard mechanism are replay-aware and it will automatically suppress during
// replay. Only use this flag if you need custom logging/metrics reporting, for example if you want to log to kafka.
//
// Warning! Any action protected by this flag should not fail or if it does fail should ignore that failure or panic
// on the failure. If workflow don't want to be blocked on those failure, it should ignore those failure; if workflow do
// want to make sure it proceed only when that action succeed then it should panic on that failure. Panic raised from a
// workflow causes decision task to fail and cadence server will rescheduled later to retry.
func IsReplaying(ctx Context) bool {
	return getWorkflowEnvironment(ctx).IsReplaying()
}

// HasLastCompletionResult checks if there is completion result from previous runs.
// This is used in combination with cron schedule. A workflow can be started with an optional cron schedule.
// If a cron workflow wants to pass some data to next schedule, it can return any data and that data will become
// available when next run starts.
// This HasLastCompletionResult() checks if there is such data available passing down from previous successful run.
func HasLastCompletionResult(ctx Context) bool {
	info := GetWorkflowInfo(ctx)
	return len(info.lastCompletionResult) > 0
}

// GetLastCompletionResult extract last completion result from previous run for this cron workflow.
// This is used in combination with cron schedule. A workflow can be started with an optional cron schedule.
// If a cron workflow wants to pass some data to next schedule, it can return any data and that data will become
// available when next run starts.
// This GetLastCompletionResult() extract the data into expected data structure.
func GetLastCompletionResult(ctx Context, d ...interface{}) error {
	info := GetWorkflowInfo(ctx)
	if len(info.lastCompletionResult) == 0 {
		return ErrNoData
	}

	encoded := newEncodedValues(info.lastCompletionResult, getDataConverterFromWorkflowContext(ctx))
	return encoded.Get(d...)
}<|MERGE_RESOLUTION|>--- conflicted
+++ resolved
@@ -355,7 +355,6 @@
 		return future
 	}
 
-<<<<<<< HEAD
 	// Validate session state.
 	if sessionInfo := getSessionInfo(ctx); sessionInfo != nil {
 		if sessionInfo.sessionState == sessionStateFailed && !isSessionCreationActivity(activity) {
@@ -371,10 +370,9 @@
 			}()
 		}
 	}
-=======
+
 	// Retrieve headers from context to pass them on
 	header := getHeadersFromContext(ctx)
->>>>>>> b6402646
 
 	params := executeActivityParams{
 		activityOptions: *options,
